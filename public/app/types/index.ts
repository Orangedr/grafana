import { Team, TeamsState, TeamState, TeamGroup, TeamMember } from './teams';
import { AlertRuleDTO, AlertRule, AlertRulesState } from './alerting';
import { LocationState, LocationUpdate, UrlQueryMap, UrlQueryValue } from './location';
import { NavModel, NavModelItem, NavIndex } from './navModel';
import { FolderDTO, FolderState, FolderInfo } from './folders';
import { DashboardState } from './dashboard';
import { DashboardAcl, OrgRole, PermissionLevel } from './acl';
import { ApiKey, ApiKeysState, NewApiKey } from './apiKeys';
import { Invitee, OrgUser, User, UsersState } from './user';
import { DataSource, DataSourcesState } from './datasources';
<<<<<<< HEAD
import { PluginMeta, Plugin, PluginsState } from './plugins';
import {
  TimeRange,
  LoadingState,
  TimeSeries,
  TimeSeriesVM,
  TimeSeriesVMs,
  TimeSeriesStats,
  NullValueMode,
  DataQuery,
  DataQueryResponse,
  DataQueryOptions,
} from './series';
import { PanelProps } from './panel';
=======
import { PluginDashboard, PluginMeta, Plugin, PluginsState } from './plugins';
>>>>>>> 5c95a012

export {
  Team,
  TeamsState,
  TeamState,
  TeamGroup,
  TeamMember,
  AlertRuleDTO,
  AlertRule,
  AlertRulesState,
  LocationState,
  LocationUpdate,
  NavModel,
  NavModelItem,
  NavIndex,
  UrlQueryMap,
  UrlQueryValue,
  FolderDTO,
  FolderState,
  FolderInfo,
  DashboardState,
  DashboardAcl,
  OrgRole,
  PermissionLevel,
  DataSource,
  PluginMeta,
  ApiKey,
  ApiKeysState,
  NewApiKey,
  Plugin,
  PluginsState,
  DataSourcesState,
  Invitee,
  OrgUser,
  User,
  UsersState,
<<<<<<< HEAD
  TimeRange,
  LoadingState,
  PanelProps,
  TimeSeries,
  TimeSeriesVM,
  TimeSeriesVMs,
  NullValueMode,
  TimeSeriesStats,
  DataQuery,
  DataQueryResponse,
  DataQueryOptions,
=======
  PluginDashboard,
>>>>>>> 5c95a012
};

export interface StoreState {
  navIndex: NavIndex;
  location: LocationState;
  alertRules: AlertRulesState;
  teams: TeamsState;
  team: TeamState;
  folder: FolderState;
  dashboard: DashboardState;
  dataSources: DataSourcesState;
  users: UsersState;
}<|MERGE_RESOLUTION|>--- conflicted
+++ resolved
@@ -8,8 +8,6 @@
 import { ApiKey, ApiKeysState, NewApiKey } from './apiKeys';
 import { Invitee, OrgUser, User, UsersState } from './user';
 import { DataSource, DataSourcesState } from './datasources';
-<<<<<<< HEAD
-import { PluginMeta, Plugin, PluginsState } from './plugins';
 import {
   TimeRange,
   LoadingState,
@@ -23,9 +21,7 @@
   DataQueryOptions,
 } from './series';
 import { PanelProps } from './panel';
-=======
 import { PluginDashboard, PluginMeta, Plugin, PluginsState } from './plugins';
->>>>>>> 5c95a012
 
 export {
   Team,
@@ -62,7 +58,6 @@
   OrgUser,
   User,
   UsersState,
-<<<<<<< HEAD
   TimeRange,
   LoadingState,
   PanelProps,
@@ -74,9 +69,7 @@
   DataQuery,
   DataQueryResponse,
   DataQueryOptions,
-=======
   PluginDashboard,
->>>>>>> 5c95a012
 };
 
 export interface StoreState {
