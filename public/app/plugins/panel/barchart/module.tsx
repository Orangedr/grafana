import {
  DataFrame,
  FieldColorModeId,
  FieldConfigProperty,
  FieldType,
  PanelPlugin,
  VizOrientation,
} from '@grafana/data';
import { BarChartPanel } from './BarChartPanel';
import { StackingMode, VisibilityMode } from '@grafana/schema';
import { graphFieldOptions, commonOptionsBuilder } from '@grafana/ui';
import { BarChartFieldConfig, BarChartOptions, defaultBarChartFieldConfig } from 'app/plugins/panel/barchart/types';
import { BarChartSuggestionsSupplier } from './suggestions';
import { addPointAndLineStyles } from '../timeseries/config';

export const plugin = new PanelPlugin<BarChartOptions, BarChartFieldConfig>(BarChartPanel)
  .useFieldConfig({
    standardOptions: {
      [FieldConfigProperty.Color]: {
        settings: {
          byValueSupport: true,
          preferThresholdsMode: false,
        },
        defaultValue: {
          mode: FieldColorModeId.PaletteClassic,
        },
      },
    },
    useCustomConfig: (builder) => {
      const cfg = defaultBarChartFieldConfig;

      builder
        .addSliderInput({
          path: 'lineWidth',
          name: 'Line width',
          defaultValue: cfg.lineWidth,
          settings: {
            min: 0,
            max: 10,
            step: 1,
          },
        })
        .addSliderInput({
          path: 'fillOpacity',
          name: 'Fill opacity',
          defaultValue: cfg.fillOpacity,
          settings: {
            min: 0,
            max: 100,
            step: 1,
          },
        })
        .addRadio({
          path: 'gradientMode',
          name: 'Gradient mode',
          defaultValue: graphFieldOptions.fillGradient[0].value,
          settings: {
            options: graphFieldOptions.fillGradient,
          },
        });

<<<<<<< HEAD
      // Support points and lines as override options
      addPointAndLineStyles(cfg, builder, true, true);

      commonOptionsBuilder.addAxisConfig(builder, cfg, true);
=======
      commonOptionsBuilder.addAxisConfig(builder, cfg, false);
>>>>>>> 819426c2
      commonOptionsBuilder.addHideFrom(builder);
    },
  })
  .setPanelOptions((builder) => {
    builder
      .addFieldNamePicker({
        path: 'xField',
        name: 'X Axis',
        settings: {
          placeholderText: 'First string or time field',
        },
      })
      .addRadio({
        path: 'orientation',
        name: 'Orientation',
        settings: {
          options: [
            { value: VizOrientation.Auto, label: 'Auto' },
            { value: VizOrientation.Horizontal, label: 'Horizontal' },
            { value: VizOrientation.Vertical, label: 'Vertical' },
          ],
        },
        defaultValue: VizOrientation.Auto,
      })
      .addSliderInput({
        path: 'xTickLabelRotation',
        name: 'Rotate bar labels',
        defaultValue: 0,
        settings: {
          min: -90,
          max: 90,
          step: 15,
          marks: { '-90': '-90°', '-45': '-45°', 0: '0°', 45: '45°', 90: '90°' },
          included: false,
        },
        showIf: (opts) => {
          return opts.orientation === VizOrientation.Auto || opts.orientation === VizOrientation.Vertical;
        },
      })
      .addNumberInput({
        path: 'xTickLabelMaxLength',
        name: 'Bar label max length',
        description: 'Bar labels will be truncated to the length provided',
        settings: {
          placeholder: 'Auto',
          min: 0,
        },
      })
      .addSliderInput({
        path: 'xTickLabelSpacing',
        name: 'Bar label minimum spacing',
        description: 'Bar labels will be skipped to maintain this distance',
        defaultValue: 0,
        settings: {
          min: -300,
          max: 300,
          step: 10,
          marks: { '-300': 'Backward', 0: 'None', 300: 'Forward' },
          included: false,
        },
      })
      .addRadio({
        path: 'showValue',
        name: 'Show values',
        settings: {
          options: [
            { value: VisibilityMode.Auto, label: 'Auto' },
            { value: VisibilityMode.Always, label: 'Always' },
            { value: VisibilityMode.Never, label: 'Never' },
          ],
        },
        defaultValue: VisibilityMode.Auto,
      })
      .addRadio({
        path: 'stacking',
        name: 'Stacking',
        settings: {
          options: graphFieldOptions.stacking,
        },
        defaultValue: StackingMode.None,
      })
      .addSliderInput({
        path: 'groupWidth',
        name: 'Group width',
        defaultValue: 0.7,
        settings: {
          min: 0,
          max: 1,
          step: 0.01,
        },
        showIf: (c, data) => {
          if (c.stacking && c.stacking !== StackingMode.None) {
            return false;
          }
          return countNumberFields(data) !== 1;
        },
      })
      .addSliderInput({
        path: 'barWidth',
        name: 'Bar width',
        defaultValue: 0.97,
        settings: {
          min: 0,
          max: 1,
          step: 0.01,
        },
      })
      .addSliderInput({
        path: 'barRadius',
        name: 'Bar radius',
        defaultValue: 0,
        settings: {
          min: 0,
          max: 0.5,
          step: 0.05,
        },
      })
      .addFieldNamePicker({
        path: 'colorByField',
        name: 'Color by field',
        description: 'Use the color value for a sibling field to color each bar value.',
      });

    commonOptionsBuilder.addTooltipOptions(builder);
    commonOptionsBuilder.addLegendOptions(builder);
    commonOptionsBuilder.addTextSizeOptions(builder, false);
  })
  .setSuggestionsSupplier(new BarChartSuggestionsSupplier());

function countNumberFields(data?: DataFrame[]): number {
  let count = 0;
  if (data) {
    for (const frame of data) {
      for (const field of frame.fields) {
        if (field.type === FieldType.number) {
          count++;
        }
      }
    }
  }
  return count;
}<|MERGE_RESOLUTION|>--- conflicted
+++ resolved
@@ -59,14 +59,10 @@
           },
         });
 
-<<<<<<< HEAD
       // Support points and lines as override options
       addPointAndLineStyles(cfg, builder, true, true);
 
       commonOptionsBuilder.addAxisConfig(builder, cfg, true);
-=======
-      commonOptionsBuilder.addAxisConfig(builder, cfg, false);
->>>>>>> 819426c2
       commonOptionsBuilder.addHideFrom(builder);
     },
   })
