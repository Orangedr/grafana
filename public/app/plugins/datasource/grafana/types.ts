--- conflicted
+++ resolved
@@ -1,10 +1,7 @@
 import { DataFrameJSON } from '@grafana/data';
 import { LiveDataFilter } from '@grafana/runtime';
-<<<<<<< HEAD
+import { DataQuery } from '@grafana/schema';
 import { BaseTimeRegionConfig } from 'app/core/utils/timeRegions';
-=======
-import { DataQuery } from '@grafana/schema';
->>>>>>> 9452c0d7
 import { SearchQuery } from 'app/features/search/service';
 
 //----------------------------------------------
