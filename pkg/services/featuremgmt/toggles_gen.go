--- conflicted
+++ resolved
@@ -194,14 +194,12 @@
 	// FlagCustomBranding
 	// Replaces whitelabeling with the new custom branding feature
 	FlagCustomBranding = "customBranding"
-<<<<<<< HEAD
+
+	// FlagTraceqlEditor
+	// Show the TraceQL editor in the explore page
+	FlagTraceqlEditor = "traceqlEditor"
+
 	// FlagGrpcServer
 	// Run GRPC server
 	FlagGrpcServer = "grpcServer"
-=======
-
-	// FlagTraceqlEditor
-	// Show the TraceQL editor in the explore page
-	FlagTraceqlEditor = "traceqlEditor"
->>>>>>> d2547bb8
 )