package rendering

import (
	"context"
	"errors"
	"fmt"
	"math"
	"net/url"
	"os"
	"path/filepath"
	"strings"
	"sync"
	"sync/atomic"
	"time"

	"github.com/grafana/grafana/pkg/infra/log"
	"github.com/grafana/grafana/pkg/infra/metrics"
	"github.com/grafana/grafana/pkg/infra/remotecache"
	"github.com/grafana/grafana/pkg/models"
	"github.com/grafana/grafana/pkg/plugins"
	"github.com/grafana/grafana/pkg/setting"
	"github.com/grafana/grafana/pkg/util"
)

func init() {
	remotecache.Register(&RenderUser{})
}

var _ Service = (*RenderingService)(nil)

const ServiceName = "RenderingService"

type RenderingService struct {
	log               log.Logger
	pluginInfo        *plugins.Plugin
	renderAction      renderFunc
	renderCSVAction   renderCSVFunc
	sanitizeSVGAction sanitizeFunc
	sanitizeURL       string
	domain            string
	inProgressCount   int32
	version           string
	versionMutex      sync.RWMutex
	capabilities      []Capability

	perRequestRenderKeyProvider renderKeyProvider
	Cfg                         *setting.Cfg
	RemoteCacheService          *remotecache.RemoteCache
	RendererPluginManager       plugins.RendererManager
}

func ProvideService(cfg *setting.Cfg, remoteCache *remotecache.RemoteCache, rm plugins.RendererManager) (*RenderingService, error) {
	// ensure ImagesDir exists
	err := os.MkdirAll(cfg.ImagesDir, 0700)
	if err != nil {
		return nil, fmt.Errorf("failed to create images directory %q: %w", cfg.ImagesDir, err)
	}

	// ensure CSVsDir exists
	err = os.MkdirAll(cfg.CSVsDir, 0700)
	if err != nil {
		return nil, fmt.Errorf("failed to create CSVs directory %q: %w", cfg.CSVsDir, err)
	}

	logger := log.New("rendering")

	// URL for HTTP sanitize API
	var sanitizeURL string

	//  value used for domain attribute of renderKey cookie
	var domain string

	switch {
	case cfg.RendererUrl != "":
		// RendererCallbackUrl has already been passed, it won't generate an error.
		u, err := url.Parse(cfg.RendererCallbackUrl)
		if err != nil {
			return nil, err
		}

		sanitizeURL = getSanitizerURL(cfg.RendererUrl)
		domain = u.Hostname()
	case cfg.HTTPAddr != setting.DefaultHTTPAddr:
		domain = cfg.HTTPAddr
	default:
		domain = "localhost"
	}

	s := &RenderingService{
		perRequestRenderKeyProvider: &perRequestRenderKeyProvider{
			cache:     remoteCache,
			log:       logger,
			keyExpiry: cfg.RendererRenderKeyLifeTime,
		},
		capabilities: []Capability{
			{
				name:             FullHeightImages,
				semverConstraint: ">= 3.4.0",
			},
			{
				name:             ScalingDownImages,
				semverConstraint: ">= 3.4.0",
			},
			{
				name:             SvgSanitization,
				semverConstraint: ">= 3.5.0",
			},
		},
		Cfg:                   cfg,
		RemoteCacheService:    remoteCache,
		RendererPluginManager: rm,
		log:                   logger,
		domain:                domain,
		sanitizeURL:           sanitizeURL,
	}
	return s, nil
}

func getSanitizerURL(rendererURL string) string {
	rendererBaseURL := strings.TrimSuffix(rendererURL, "/render")
	return rendererBaseURL + "/sanitize"
}

func (rs *RenderingService) Run(ctx context.Context) error {
	if rs.remoteAvailable() {
		rs.log = rs.log.New("renderer", "http")

		rs.getRemotePluginVersionWithRetry(func(version string, err error) {
			if err != nil {
				rs.log.Info("Couldn't get remote renderer version", "err", err)
			}

			rs.log.Info("Backend rendering via external http server", "version", version)

			rs.versionMutex.Lock()
			defer rs.versionMutex.Unlock()

			rs.version = version
		})
		rs.renderAction = rs.renderViaHTTP
		rs.renderCSVAction = rs.renderCSVViaHTTP
		rs.sanitizeSVGAction = rs.sanitizeViaHTTP

		refreshTicker := time.NewTicker(remoteVersionRefreshInterval)

		for {
			select {
			case <-refreshTicker.C:
				go rs.refreshRemotePluginVersion()
			case <-ctx.Done():
				rs.log.Debug("Grafana is shutting down - stopping image-renderer version refresh")
				refreshTicker.Stop()
				return nil
			}
		}
	}

	if rs.pluginAvailable(ctx) {
		rs.log = rs.log.New("renderer", "plugin")
		rs.pluginInfo = rs.RendererPluginManager.Renderer(ctx)

		if err := rs.startPlugin(ctx); err != nil {
			return err
		}

		rs.version = rs.pluginInfo.Info.Version
		rs.renderAction = rs.renderViaPlugin
		rs.renderCSVAction = rs.renderCSVViaPlugin
		rs.sanitizeSVGAction = rs.sanitizeSVGViaPlugin
		<-ctx.Done()
<<<<<<< HEAD
=======

>>>>>>> 86209090
		return nil
	}

	rs.log.Debug("No image renderer found/installed. " +
		"For image rendering support please install the grafana-image-renderer plugin. " +
		"Read more at https://grafana.com/docs/grafana/latest/administration/image_rendering/")

	<-ctx.Done()
	return nil
}

func (rs *RenderingService) pluginAvailable(ctx context.Context) bool {
	return rs.RendererPluginManager.Renderer(ctx) != nil
}

func (rs *RenderingService) remoteAvailable() bool {
	return rs.Cfg.RendererUrl != ""
}

func (rs *RenderingService) IsAvailable(ctx context.Context) bool {
	return rs.remoteAvailable() || rs.pluginAvailable(ctx)
}

func (rs *RenderingService) Version() string {
	rs.versionMutex.RLock()
	defer rs.versionMutex.RUnlock()

	return rs.version
}

func (rs *RenderingService) RenderErrorImage(theme models.Theme, err error) (*RenderResult, error) {
	if theme == "" {
		theme = models.ThemeDark
	}
	imgUrl := "public/img/rendering_%s_%s.png"
	if errors.Is(err, ErrTimeout) {
		imgUrl = fmt.Sprintf(imgUrl, "timeout", theme)
	} else {
		imgUrl = fmt.Sprintf(imgUrl, "error", theme)
	}

	imgPath := filepath.Join(rs.Cfg.HomePath, imgUrl)
	if _, err := os.Stat(imgPath); errors.Is(err, os.ErrNotExist) {
		return nil, err
	}

	return &RenderResult{
		FilePath: imgPath,
	}, nil
}

func (rs *RenderingService) renderUnavailableImage() *RenderResult {
	imgPath := "public/img/rendering_plugin_not_installed.png"

	return &RenderResult{
		FilePath: filepath.Join(setting.HomePath, imgPath),
	}
}

func (rs *RenderingService) Render(ctx context.Context, opts Opts, session Session) (*RenderResult, error) {
	startTime := time.Now()

	renderKeyProvider := rs.perRequestRenderKeyProvider
	if session != nil {
		renderKeyProvider = session
	}
	result, err := rs.render(ctx, opts, renderKeyProvider)

	elapsedTime := time.Since(startTime).Milliseconds()
	saveMetrics(elapsedTime, err, RenderPNG)

	return result, err
}

func (rs *RenderingService) render(ctx context.Context, opts Opts, renderKeyProvider renderKeyProvider) (*RenderResult, error) {
	if int(atomic.LoadInt32(&rs.inProgressCount)) > opts.ConcurrentLimit {
		rs.log.Warn("Could not render image, hit the currency limit", "concurrencyLimit", opts.ConcurrentLimit, "path", opts.Path)
		if opts.ErrorConcurrentLimitReached {
			return nil, ErrConcurrentLimitReached
		}

		theme := models.ThemeDark
		if opts.Theme != "" {
			theme = opts.Theme
		}
		filePath := fmt.Sprintf("public/img/rendering_limit_%s.png", theme)
		return &RenderResult{
			FilePath: filepath.Join(rs.Cfg.HomePath, filePath),
		}, nil
	}

	if !rs.IsAvailable(ctx) {
		rs.log.Warn("Could not render image, no image renderer found/installed. " +
			"For image rendering support please install the grafana-image-renderer plugin. " +
			"Read more at https://grafana.com/docs/grafana/latest/administration/image_rendering/")
		if opts.ErrorRenderUnavailable {
			return nil, ErrRenderUnavailable
		}
		return rs.renderUnavailableImage(), nil
	}

	rs.log.Info("Rendering", "path", opts.Path)
	if math.IsInf(opts.DeviceScaleFactor, 0) || math.IsNaN(opts.DeviceScaleFactor) || opts.DeviceScaleFactor == 0 {
		opts.DeviceScaleFactor = 1
	}
	renderKey, err := renderKeyProvider.get(ctx, opts.AuthOpts)
	if err != nil {
		return nil, err
	}

	defer renderKeyProvider.afterRequest(ctx, opts.AuthOpts, renderKey)

	defer func() {
		metrics.MRenderingQueue.Set(float64(atomic.AddInt32(&rs.inProgressCount, -1)))
	}()

	metrics.MRenderingQueue.Set(float64(atomic.AddInt32(&rs.inProgressCount, 1)))
	return rs.renderAction(ctx, renderKey, opts)
}

func (rs *RenderingService) RenderCSV(ctx context.Context, opts CSVOpts, session Session) (*RenderCSVResult, error) {
	startTime := time.Now()

	renderKeyProvider := rs.perRequestRenderKeyProvider
	if session != nil {
		renderKeyProvider = session
	}
	result, err := rs.renderCSV(ctx, opts, renderKeyProvider)

	elapsedTime := time.Since(startTime).Milliseconds()
	saveMetrics(elapsedTime, err, RenderCSV)

	return result, err
}

func (rs *RenderingService) SanitizeSVG(ctx context.Context, req *SanitizeSVGRequest) (*SanitizeSVGResponse, error) {
	capability, err := rs.HasCapability(ctx, SvgSanitization)
	if err != nil {
		return nil, err
	}

	if !capability.IsSupported {
		return nil, fmt.Errorf("svg sanitization unsupported, requires image renderer version: %s", capability.SemverConstraint)
	}

	start := time.Now()

	action, err := rs.sanitizeSVGAction(ctx, req)
	rs.log.Info("svg sanitization finished", "duration", time.Since(start), "filename", req.Filename, "isError", err != nil)

	return action, err
}

func (rs *RenderingService) renderCSV(ctx context.Context, opts CSVOpts, renderKeyProvider renderKeyProvider) (*RenderCSVResult, error) {
	if int(atomic.LoadInt32(&rs.inProgressCount)) > opts.ConcurrentLimit {
		return nil, ErrConcurrentLimitReached
	}

	if !rs.IsAvailable(ctx) {
		return nil, ErrRenderUnavailable
	}

	rs.log.Info("Rendering", "path", opts.Path)
	renderKey, err := renderKeyProvider.get(ctx, opts.AuthOpts)
	if err != nil {
		return nil, err
	}

	defer renderKeyProvider.afterRequest(ctx, opts.AuthOpts, renderKey)

	defer func() {
		metrics.MRenderingQueue.Set(float64(atomic.AddInt32(&rs.inProgressCount, -1)))
	}()

	metrics.MRenderingQueue.Set(float64(atomic.AddInt32(&rs.inProgressCount, 1)))
	return rs.renderCSVAction(ctx, renderKey, opts)
}

func (rs *RenderingService) getNewFilePath(rt RenderType) (string, error) {
	rand, err := util.GetRandomString(20)
	if err != nil {
		return "", err
	}

	ext := "png"
	folder := rs.Cfg.ImagesDir
	if rt == RenderCSV {
		ext = "csv"
		folder = rs.Cfg.CSVsDir
	}

	return filepath.Abs(filepath.Join(folder, fmt.Sprintf("%s.%s", rand, ext)))
}

func (rs *RenderingService) getURL(path string) string {
	if rs.Cfg.RendererUrl != "" {
		// The backend rendering service can potentially be remote.
		// So we need to use the root_url to ensure the rendering service
		// can reach this Grafana instance.

		// &render=1 signals to the legacy redirect layer to
		return fmt.Sprintf("%s%s&render=1", rs.Cfg.RendererCallbackUrl, path)
	}

	protocol := rs.Cfg.Protocol
	switch protocol {
	case setting.HTTPScheme:
		protocol = "http"
	case setting.HTTP2Scheme, setting.HTTPSScheme:
		protocol = "https"
	default:
		// TODO: Handle other schemes?
	}

	subPath := ""
	if rs.Cfg.ServeFromSubPath {
		subPath = rs.Cfg.AppSubURL
	}

	// &render=1 signals to the legacy redirect layer to
	return fmt.Sprintf("%s://%s:%s%s/%s&render=1", protocol, rs.domain, rs.Cfg.HTTPPort, subPath, path)
}

func isoTimeOffsetToPosixTz(isoOffset string) string {
	// invert offset
	if strings.HasPrefix(isoOffset, "UTC+") {
		return strings.Replace(isoOffset, "UTC+", "UTC-", 1)
	}
	if strings.HasPrefix(isoOffset, "UTC-") {
		return strings.Replace(isoOffset, "UTC-", "UTC+", 1)
	}
	return isoOffset
}

func saveMetrics(elapsedTime int64, err error, renderType RenderType) {
	if err == nil {
		metrics.MRenderingRequestTotal.WithLabelValues("success", string(renderType)).Inc()
		metrics.MRenderingSummary.WithLabelValues("success", string(renderType)).Observe(float64(elapsedTime))
		return
	}

	if errors.Is(err, ErrTimeout) {
		metrics.MRenderingRequestTotal.WithLabelValues("timeout", string(renderType)).Inc()
		metrics.MRenderingSummary.WithLabelValues("timeout", string(renderType)).Observe(float64(elapsedTime))
	} else {
		metrics.MRenderingRequestTotal.WithLabelValues("failure", string(renderType)).Inc()
		metrics.MRenderingSummary.WithLabelValues("failure", string(renderType)).Observe(float64(elapsedTime))
	}
}<|MERGE_RESOLUTION|>--- conflicted
+++ resolved
@@ -168,10 +168,7 @@
 		rs.renderCSVAction = rs.renderCSVViaPlugin
 		rs.sanitizeSVGAction = rs.sanitizeSVGViaPlugin
 		<-ctx.Done()
-<<<<<<< HEAD
-=======
-
->>>>>>> 86209090
+
 		return nil
 	}
 
