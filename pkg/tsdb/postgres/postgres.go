--- conflicted
+++ resolved
@@ -13,41 +13,20 @@
 	"github.com/grafana/grafana-plugin-sdk-go/backend/instancemgmt"
 	"github.com/grafana/grafana-plugin-sdk-go/data"
 	"github.com/grafana/grafana-plugin-sdk-go/data/sqlutil"
-<<<<<<< HEAD
 	"github.com/grafana/grafana/pkg/infra/log"
-	"github.com/grafana/grafana/pkg/models"
-	"github.com/grafana/grafana/pkg/plugins"
-	"github.com/grafana/grafana/pkg/services/datasources"
-	"github.com/grafana/grafana/pkg/setting"
-=======
 	"github.com/grafana/grafana/pkg/plugins/backendplugin"
 	"github.com/grafana/grafana/pkg/plugins/backendplugin/coreplugin"
 	"github.com/grafana/grafana/pkg/setting"
-	"github.com/grafana/grafana/pkg/util/errutil"
-
-	"github.com/grafana/grafana/pkg/infra/log"
->>>>>>> b14b267b
 	"github.com/grafana/grafana/pkg/tsdb/sqleng"
 	"github.com/grafana/grafana/pkg/util/errutil"
 )
 
-<<<<<<< HEAD
-func ProvideService(dsService *datasources.Service, cfg *setting.Cfg) *PostgresService {
-	logger := log.New("tsdb.postgres")
-
-	return &PostgresService{
-		Cfg:        cfg,
-		logger:     logger,
-		dsService:  dsService,
-		tlsManager: newTLSManager(dsService, logger, cfg.DataPath),
-=======
 var logger = log.New("tsdb.postgres")
 
 func ProvideService(cfg *setting.Cfg, manager backendplugin.Manager) (*Service, error) {
 	s := &Service{
 		Cfg:        cfg,
 		tlsManager: newTLSManager(logger, cfg.DataPath),
->>>>>>> b14b267b
 	}
 	s.im = datasource.NewInstanceManager(s.newInstanceSettings())
 	factory := coreplugin.New(backend.ServeOpts{
@@ -62,11 +41,6 @@
 
 type Service struct {
 	Cfg        *setting.Cfg
-<<<<<<< HEAD
-	logger     log.Logger
-	dsService  *datasources.Service
-=======
->>>>>>> b14b267b
 	tlsManager tlsSettingsProvider
 	im         instancemgmt.InstanceManager
 }
@@ -174,11 +148,7 @@
 	}
 
 	connStr := fmt.Sprintf("user='%s' password='%s' host='%s' dbname='%s'",
-<<<<<<< HEAD
-		escape(datasource.User), escape(s.dsService.DecryptedPassword(datasource)), escape(host), escape(datasource.Database))
-=======
 		escape(dsInfo.User), escape(dsInfo.DecryptedSecureJSONData["password"]), escape(host), escape(dsInfo.Database))
->>>>>>> b14b267b
 	if port > 0 {
 		connStr += fmt.Sprintf(" port=%d", port)
 	}
