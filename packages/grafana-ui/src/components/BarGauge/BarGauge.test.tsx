--- conflicted
+++ resolved
@@ -38,18 +38,9 @@
   const props: Props = {
     maxValue: 100,
     minValue: 0,
-<<<<<<< HEAD
-    displayMode: 'basic',
+    displayMode: BarGaugeDisplayMode.Basic,
     scale: field.config?.scale!,
     display: field.display!,
-=======
-    displayMode: BarGaugeDisplayMode.Basic,
-    thresholds: [
-      { value: -Infinity, color: 'green' },
-      { value: 70, color: 'orange' },
-      { value: 90, color: 'red' },
-    ],
->>>>>>> 3347b45a
     height: 300,
     width: 300,
     value: field.display(25),
