--- conflicted
+++ resolved
@@ -6,17 +6,10 @@
 
 1. Run the following command to create an override file in your configured editor.
 
-<<<<<<< HEAD
-```bash
-# Alternatively, create a file in /etc/systemd/system/grafana-server.service.d/override.conf
-sudo systemctl edit grafana-server.service
-```
-=======
    ```bash
    # Alternatively, create a file in /etc/systemd/system/grafana-server.service.d/override.conf
-   systemctl edit grafana-server.service
+   sudo systemctl edit grafana-server.service
    ```
->>>>>>> 2521fa94
 
 1. Add the following additional settings to grant the `CAP_NET_BIND_SERVICE` capability.
 
