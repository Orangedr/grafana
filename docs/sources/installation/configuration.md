--- conflicted
+++ resolved
@@ -325,368 +325,6 @@
 Grafana provides many ways to authenticate users. The docs for authentication has been split in to many different pages
 below.
 
-<<<<<<< HEAD
-Set to true to disable (hide) the login form, useful if you use OAuth, defaults to false.
-
-### disable_signout_menu
-
-Set to true to disable the signout link in the side menu. useful if you use auth.proxy, defaults to false.
-
-<hr>
-
-## [auth.anonymous]
-
-### enabled
-
-Set to `true` to enable anonymous access. Defaults to `false`
-
-### org_name
-
-Set the organization name that should be used for anonymous users. If
-you change your organization name in the Grafana UI this setting needs
-to be updated to match the new name.
-
-### org_role
-
-Specify role for anonymous users. Defaults to `Viewer`, other valid
-options are `Editor` and `Admin`.
-
-## [auth.github]
-
-You need to create a GitHub OAuth application (you find this under the GitHub
-settings page). When you create the application you will need to specify
-a callback URL. Specify this as callback:
-
-```bash
-http://<my_grafana_server_name_or_ip>:<grafana_server_port>/login/github
-```
-
-This callback URL must match the full HTTP address that you use in your
-browser to access Grafana, but with the prefix path of `/login/github`.
-When the GitHub OAuth application is created you will get a Client ID and a
-Client Secret. Specify these in the Grafana configuration file. For
-example:
-
-```bash
-[auth.github]
-enabled = true
-allow_sign_up = true
-client_id = YOUR_GITHUB_APP_CLIENT_ID
-client_secret = YOUR_GITHUB_APP_CLIENT_SECRET
-scopes = user:email,read:org
-auth_url = https://github.com/login/oauth/authorize
-token_url = https://github.com/login/oauth/access_token
-api_url = https://api.github.com/user
-team_ids =
-allowed_organizations =
-```
-
-Restart the Grafana back-end. You should now see a GitHub login button
-on the login page. You can now login or sign up with your GitHub
-accounts.
-
-You may allow users to sign-up via GitHub authentication by setting the
-`allow_sign_up` option to `true`. When this option is set to `true`, any
-user successfully authenticating via GitHub authentication will be
-automatically signed up.
-
-### team_ids
-
-Require an active team membership for at least one of the given teams on
-GitHub. If the authenticated user isn't a member of at least one of the
-teams they will not be able to register or authenticate with your
-Grafana instance. For example:
-
-```bash
-[auth.github]
-enabled = true
-client_id = YOUR_GITHUB_APP_CLIENT_ID
-client_secret = YOUR_GITHUB_APP_CLIENT_SECRET
-scopes = user:email,read:org
-team_ids = 150,300
-auth_url = https://github.com/login/oauth/authorize
-token_url = https://github.com/login/oauth/access_token
-api_url = https://api.github.com/user
-allow_sign_up = true
-```
-
-### allowed_organizations
-
-Require an active organization membership for at least one of the given
-organizations on GitHub. If the authenticated user isn't a member of at least
-one of the organizations they will not be able to register or authenticate with
-your Grafana instance. For example
-
-```bash
-[auth.github]
-enabled = true
-client_id = YOUR_GITHUB_APP_CLIENT_ID
-client_secret = YOUR_GITHUB_APP_CLIENT_SECRET
-scopes = user:email,read:org
-auth_url = https://github.com/login/oauth/authorize
-token_url = https://github.com/login/oauth/access_token
-api_url = https://api.github.com/user
-allow_sign_up = true
-# space-delimited organization names
-allowed_organizations = github google
-```
-
-<hr>
-
-## [auth.google]
-
-First, you need to create a Google OAuth Client:
-
-1. Go to https://console.developers.google.com/apis/credentials
-
-2. Click the 'Create Credentials' button, then click 'OAuth Client ID' in the
-menu that drops down
-
-3. Enter the following:
-
-   - Application Type: Web Application
-   - Name: Grafana
-   - Authorized Javascript Origins: https://grafana.mycompany.com
-   - Authorized Redirect URLs: https://grafana.mycompany.com/login/google
-
-   Replace https://grafana.mycompany.com with the URL of your Grafana instance.
-
-4. Click Create
-
-5. Copy the Client ID and Client Secret from the 'OAuth Client' modal
-
-Specify the Client ID and Secret in the Grafana configuration file. For example:
-
-```bash
-[auth.google]
-enabled = true
-client_id = CLIENT_ID
-client_secret = CLIENT_SECRET
-scopes = https://www.googleapis.com/auth/userinfo.profile https://www.googleapis.com/auth/userinfo.email
-auth_url = https://accounts.google.com/o/oauth2/auth
-token_url = https://accounts.google.com/o/oauth2/token
-allowed_domains = mycompany.com mycompany.org
-allow_sign_up = true
-```
-
-Restart the Grafana back-end. You should now see a Google login button
-on the login page. You can now login or sign up with your Google
-accounts. The `allowed_domains` option is optional, and domains were separated by space.
-
-You may allow users to sign-up via Google authentication by setting the
-`allow_sign_up` option to `true`. When this option is set to `true`, any
-user successfully authenticating via Google authentication will be
-automatically signed up.
-
-## [auth.generic_oauth]
-
-This option could be used if have your own oauth service.
-
-This callback URL must match the full HTTP address that you use in your
-browser to access Grafana, but with the prefix path of `/login/generic_oauth`.
-
-```bash
-[auth.generic_oauth]
-enabled = true
-client_id = YOUR_APP_CLIENT_ID
-client_secret = YOUR_APP_CLIENT_SECRET
-scopes =
-auth_url =
-token_url =
-api_url =
-allowed_domains = mycompany.com mycompany.org
-allow_sign_up = true
-```
-
-Set api_url to the resource that returns [OpenID UserInfo](https://connect2id.com/products/server/docs/api/userinfo) compatible information.
-
-### Set up oauth2 with Okta
-
-First set up Grafana as an OpenId client "webapplication" in Okta. Then set the Base URIs to `https://<grafana domain>/` and set the Login redirect URIs to `https://<grafana domain>/login/generic_oauth`.
-
-Finally set up the generic oauth module like this:
-```bash
-[auth.generic_oauth]
-name = Okta
-enabled = true
-scopes = openid profile email
-client_id = <okta application Client ID>
-client_secret = <okta application Client Secret>
-auth_url = https://<okta domain>/oauth2/v1/authorize
-token_url = https://<okta domain>/oauth2/v1/token
-api_url = https://<okta domain>/oauth2/v1/userinfo
-```
-
-### Set up oauth2 with Bitbucket
-
-```bash
-[auth.generic_oauth]
-name = BitBucket
-enabled = true
-allow_sign_up = true
-client_id = <client id>
-client_secret = <client secret>
-scopes = account email
-auth_url = https://bitbucket.org/site/oauth2/authorize
-token_url = https://bitbucket.org/site/oauth2/access_token
-api_url = https://api.bitbucket.org/2.0/user
-team_ids =
-allowed_organizations =
-```
-
-### Set up oauth2 with OneLogin
-
-1.  Create a new Custom Connector with the following settings:
-    - Name: Grafana
-    - Sign On Method: OpenID Connect
-    - Redirect URI: `https://<grafana domain>/login/generic_oauth`
-    - Signing Algorithm: RS256
-    - Login URL: `https://<grafana domain>/login/generic_oauth`
-
-    then:
-2.  Add an App to the Grafana Connector:
-    - Display Name: Grafana
-
-    then:
-3.  Under the SSO tab on the Grafana App details page you'll find the Client ID and Client Secret.
-
-    Your OneLogin Domain will match the url you use to access OneLogin.
-
-    Configure Grafana as follows:
-
-    ```bash
-    [auth.generic_oauth]
-    name = OneLogin
-    enabled = true
-    allow_sign_up = true
-    client_id = <client id>
-    client_secret = <client secret>
-    scopes = openid email name
-    auth_url = https://<onelogin domain>.onelogin.com/oidc/auth
-    token_url = https://<onelogin domain>.onelogin.com/oidc/token
-    api_url = https://<onelogin domain>.onelogin.com/oidc/me
-    team_ids =
-    allowed_organizations =
-    ```
-
-### Set up oauth2 with Auth0
-
-1.  Create a new Client in Auth0
-    - Name: Grafana
-    - Type: Regular Web Application
-
-2.  Go to the Settings tab and set:
-    - Allowed Callback URLs: `https://<grafana domain>/login/generic_oauth`
-
-3. Click Save Changes, then use the values at the top of the page to configure Grafana:
-
-    ```bash
-    [auth.generic_oauth]
-    enabled = true
-    allow_sign_up = true
-    team_ids =
-    allowed_organizations =
-    name = Auth0
-    client_id = <client id>
-    client_secret = <client secret>
-    scopes = openid profile email
-    auth_url = https://<domain>/authorize
-    token_url = https://<domain>/oauth/token
-    api_url = https://<domain>/userinfo
-    ```
-
-### Set up oauth2 with Azure Active Directory
-
-1.  Log in to portal.azure.com and click "Azure Active Directory" in the side menu, then click the "Properties" sub-menu item.
-
-2.  Copy the "Directory ID", this is needed for setting URLs later
-
-3.  Click "App Registrations" and add a new application registration:
-    - Name: Grafana
-    - Application type: Web app / API
-    - Sign-on URL: `https://<grafana domain>/login/generic_oauth`
-
-4.  Click the name of the new application to open the application details page.
-
-5.  Note down the "Application ID", this will be the OAuth client id.
-
-6.  Click "Settings", then click "Keys" and add a new entry under Passwords
-    - Key Description: Grafana OAuth
-    - Duration: Never Expires
-
-7.  Click Save then copy the key value, this will be the OAuth client secret.
-
-8.  Configure Grafana as follows:
-
-    ```bash
-    [auth.generic_oauth]
-    name = Azure AD
-    enabled = true
-    allow_sign_up = true
-    client_id = <application id>
-    client_secret = <key value>
-    scopes = openid email name
-    auth_url = https://login.microsoftonline.com/<directory id>/oauth2/authorize
-    token_url = https://login.microsoftonline.com/<directory id>/oauth2/token
-    api_url =
-    team_ids =
-    allowed_organizations =
-    ```
-Note: It's important to ensure that the SERVER_ROOT_URL in Grafana is set in your Azure Application Return URLs
-<hr>
-
-## [auth.basic]
-### enabled
-When enabled is `true` (default) the http api will accept basic authentication.
-
-<hr>
-
-## [auth.ldap]
-### enabled
-Set to `true` to enable LDAP integration (default: `false`)
-
-### config_file
-Path to the LDAP specific configuration file (default: `/etc/grafana/ldap.toml`)
-
-### allow_sign_up
-
-Allow sign up should almost always be true (default) to allow new Grafana users to be created (if ldap authentication is ok). If set to
-false only pre-existing Grafana users will be able to login (if ldap authentication is ok).
-
-> For details on LDAP Configuration, go to the [LDAP Integration]({{< relref "ldap.md" >}}) page.
-
-<hr>
-
-## [auth.proxy]
-
-This feature allows you to handle authentication in a http reverse proxy.
-
-### enabled
-
-Defaults to `false`
-
-### header_name
-
-Defaults to X-WEBAUTH-USER
-
-#### header_property
-
-Defaults to username but can also be set to email
-
-### auto_sign_up
-
-Set to `true` to enable auto sign up of users who do not exist in Grafana DB. Defaults to `true`.
-
-### whitelist
-
-Limit where auth proxy requests come from by configuring a list of IP addresses. This can be used to prevent users spoofing the X-WEBAUTH-USER header.
-
-### headers
-
-Used to define additional headers for `Name`, `Email` and/or `Login`, for example if the user's name is sent in the X-WEBAUTH-NAME header and their email address in the X-WEBAUTH-EMAIL header, set `headers = Name:X-WEBAUTH-NAME Email:X-WEBAUTH-EMAIL`.
-
-<hr>
-=======
 - [Authentication Overview]({{< relref "auth/overview.md" >}}) (anonymous access options, hide login and more)
 - [Google OAuth]({{< relref "auth/google.md" >}}) (auth.google)
 - [GitHub OAuth]({{< relref "auth/github.md" >}}) (auth.github)
@@ -695,7 +333,6 @@
 - [Basic Authentication]({{< relref "auth/overview.md" >}}) (auth.basic)
 - [LDAP Authentication]({{< relref "auth/ldap.md" >}}) (auth.ldap)
 - [Auth Proxy]({{< relref "auth/auth-proxy.md" >}}) (auth.proxy)
->>>>>>> 5c2d1134
 
 ## [session]
 
