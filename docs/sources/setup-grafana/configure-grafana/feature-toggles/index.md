--- conflicted
+++ resolved
@@ -111,11 +111,8 @@
 | `pluginsAPIManifestKey`            | Use grafana.com API to retrieve the public manifest key                                                        |
 | `advancedDataSourcePicker`         | Enable a new data source picker with contextual information, recently used order, CSV upload and advanced mode |
 | `opensearchDetectVersion`          | Enable version detection in OpenSearch                                                                         |
-<<<<<<< HEAD
 | `nestedFolderPicker`               | Folder picker for nested folders                                                                               |
-=======
 | `extraThemes`                      | Enables extra themes                                                                                           |
->>>>>>> e7a67e74
 
 ## Development feature toggles
 
